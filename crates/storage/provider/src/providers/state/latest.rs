--- conflicted
+++ resolved
@@ -13,17 +13,13 @@
     Account, Address, BlockNumber, Bytecode, Bytes, StaticFileSegment, StorageKey, StorageValue,
     B256,
 };
-use reth_storage_api::{StateProofProvider, StateWitnessProvider};
+use reth_storage_api::StateProofProvider;
 use reth_storage_errors::provider::{ProviderError, ProviderResult};
-<<<<<<< HEAD
-use reth_trie::{updates::TrieUpdates, AccountProof, HashedPostState, StateWitness};
-=======
 use reth_trie::{
     proof::Proof, updates::TrieUpdates, witness::TrieWitness, AccountProof, HashedPostState,
     HashedStorage, StateRoot, StorageRoot,
 };
 use reth_trie_db::{DatabaseProof, DatabaseStateRoot, DatabaseStorageRoot, DatabaseTrieWitness};
->>>>>>> 2840a957
 
 /// State provider over latest state that takes tx reference.
 #[derive(Debug)]
@@ -119,24 +115,20 @@
             .map_err(Into::<ProviderError>::into)
     }
 
+    fn multiproof(
+        &self,
+        overlay: HashedPostState,
+        targets: HashMap<Address, Vec<B256>>,
+    ) -> ProviderResult<reth_trie::MultiProof> {
+        Proof::overlay_multiproof(self.tx, overlay, targets).map_err(Into::<ProviderError>::into)
+    }
+
     fn witness(
         &self,
         overlay: HashedPostState,
         target: HashedPostState,
     ) -> ProviderResult<HashMap<B256, Bytes>> {
         TrieWitness::overlay_witness(self.tx, overlay, target).map_err(Into::<ProviderError>::into)
-    }
-}
-
-impl<'b, TX: DbTx> StateWitnessProvider for LatestStateProviderRef<'b, TX> {
-    fn hashed_witness(
-        &self,
-        hashed_state: &HashedPostState,
-        targets: Vec<(Address, Vec<B256>)>,
-    ) -> ProviderResult<StateWitness> {
-        Ok(hashed_state
-            .state_witness(self.tx, targets)
-            .map_err(Into::<reth_db::DatabaseError>::into)?)
     }
 }
 
