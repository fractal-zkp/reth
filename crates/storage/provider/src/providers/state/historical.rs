--- conflicted
+++ resolved
@@ -1,7 +1,6 @@
 use crate::{
     providers::{state::macros::delegate_provider_impls, StaticFileProvider},
     AccountReader, BlockHashReader, ProviderError, StateProvider, StateRootProvider,
-    StateWitnessProvider,
 };
 use reth_db::{tables, BlockNumberList};
 use reth_db_api::{
@@ -16,10 +15,6 @@
 };
 use reth_storage_api::StateProofProvider;
 use reth_storage_errors::provider::ProviderResult;
-<<<<<<< HEAD
-use reth_trie::{updates::TrieUpdates, AccountProof, HashedPostState, StateWitness};
-use std::fmt::Debug;
-=======
 use reth_trie::{
     proof::Proof, updates::TrieUpdates, witness::TrieWitness, AccountProof, HashedPostState,
     HashedStorage, StateRoot, StorageRoot,
@@ -29,7 +24,6 @@
     DatabaseTrieWitness,
 };
 use std::{collections::HashMap, fmt::Debug};
->>>>>>> 2840a957
 
 /// State provider for a given block number which takes a tx reference.
 ///
@@ -310,6 +304,17 @@
             .map_err(Into::<ProviderError>::into)
     }
 
+    fn multiproof(
+        &self,
+        overlay: HashedPostState,
+        targets: HashMap<Address, Vec<B256>>,
+    ) -> ProviderResult<reth_trie::MultiProof> {
+        let mut reverted_state = self.revert_state()?;
+        reverted_state.extend(overlay);
+        Proof::overlay_multiproof(self.tx, reverted_state, targets)
+            .map_err(Into::<ProviderError>::into)
+    }
+
     fn witness(
         &self,
         overlay: HashedPostState,
@@ -319,21 +324,6 @@
         revert_state.extend(overlay);
         TrieWitness::overlay_witness(self.tx, revert_state, target)
             .map_err(Into::<ProviderError>::into)
-    }
-}
-
-impl<'b, TX: DbTx> StateWitnessProvider for HistoricalStateProviderRef<'b, TX> {
-    /// Get state witness for the given targets.
-    fn hashed_witness(
-        &self,
-        hashed_state: &HashedPostState,
-        targets: Vec<(Address, Vec<B256>)>,
-    ) -> ProviderResult<StateWitness> {
-        let mut revert_state = self.revert_state()?;
-        revert_state.extend(hashed_state.clone());
-        revert_state
-            .state_witness(self.tx, targets)
-            .map_err(|err| ProviderError::Database(err.into()))
     }
 }
 
