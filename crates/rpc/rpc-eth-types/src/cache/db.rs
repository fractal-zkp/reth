--- conflicted
+++ resolved
@@ -6,7 +6,7 @@
 use reth_primitives::{Address, B256, U256};
 use reth_revm::{database::StateProviderDatabase, db::CacheDB, DatabaseRef};
 use reth_storage_api::StateProvider;
-use reth_trie::HashedStorage;
+use reth_trie::{HashedPostState, HashedStorage};
 use revm::Database;
 
 /// Helper alias type for the state's [`CacheDB`]
@@ -51,6 +51,14 @@
         self.0.hashed_proof(hashed_state, address, slots)
     }
 
+    fn multiproof(
+        &self,
+        overlay: HashedPostState,
+        targets: std::collections::HashMap<Address, Vec<B256>>,
+    ) -> ProviderResult<reth_trie::MultiProof> {
+        self.0.multiproof(overlay, targets)
+    }
+
     fn witness(
         &self,
         overlay: reth_trie::HashedPostState,
@@ -60,21 +68,7 @@
     }
 }
 
-<<<<<<< HEAD
-impl<'a> reth_provider::StateWitnessProvider for StateProviderTraitObjWrapper<'a> {
-    fn hashed_witness(
-        &self,
-        hashed_state: &reth_trie::HashedPostState,
-        targets: Vec<(revm_primitives::Address, Vec<B256>)>,
-    ) -> reth_errors::ProviderResult<reth_trie::StateWitness> {
-        self.0.hashed_witness(hashed_state, targets)
-    }
-}
-
-impl<'a> reth_provider::AccountReader for StateProviderTraitObjWrapper<'a> {
-=======
 impl<'a> reth_storage_api::AccountReader for StateProviderTraitObjWrapper<'a> {
->>>>>>> 2840a957
     fn basic_account(
         &self,
         address: revm_primitives::Address,
