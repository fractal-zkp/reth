--- conflicted
+++ resolved
@@ -108,38 +108,9 @@
     // open file
     let reader = ChunkedFileReader::new(&path, chunk_len).await?;
 
-<<<<<<< HEAD
-        // We're reusing receipt writing code internal to
-        // `ExecutionOutcome::write_to_storage`, so we just use a default empty
-        // `BundleState`.
-        let execution_outcome = ExecutionOutcome::new(
-            Default::default(),
-            Default::default(),
-            receipts,
-            first_block,
-            Default::default(),
-        );
-
-        let static_file_producer =
-            static_file_provider.get_writer(first_block, StaticFileSegment::Receipts)?;
-
-        // finally, write the receipts
-        execution_outcome.write_to_storage(
-            &provider,
-            Some(static_file_producer),
-            OriginalValuesKnown::Yes,
-        )?;
-    }
-
-    provider.commit()?;
-    // as static files works in file ranges, internally it will be committing when creating the
-    // next file range already, so we only need to call explicitly at the end.
-    static_file_provider.commit()?;
-=======
     // import receipts
     let ImportReceiptsResult { total_decoded_receipts, total_filtered_out_dup_txns } =
         import_receipts_from_reader(&provider_factory, reader, filter).await?;
->>>>>>> 2840a957
 
     if total_decoded_receipts == 0 {
         error!(target: "reth::cli", "No receipts were imported, ensure the receipt file is valid and not empty");
