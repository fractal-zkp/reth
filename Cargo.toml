[workspace.package]
version = "1.0.5"
edition = "2021"
rust-version = "1.80"
license = "MIT OR Apache-2.0"
homepage = "https://paradigmxyz.github.io/reth"
repository = "https://github.com/paradigmxyz/reth"
exclude = [".github/"]

[workspace]
members = [
    "bin/reth-bench/",
    "bin/reth/",
    "crates/blockchain-tree-api/",
    "crates/blockchain-tree/",
    "crates/chain-state/",
    "crates/chainspec/",
    "crates/cli/cli/",
    "crates/cli/commands/",
    "crates/cli/runner/",
    "crates/cli/util/",
    "crates/config/",
    "crates/consensus/auto-seal/",
    "crates/consensus/beacon/",
    "crates/consensus/common/",
    "crates/consensus/consensus/",
    "crates/consensus/debug-client/",
    "crates/e2e-test-utils/",
    "crates/engine/primitives/",
    "crates/engine/service",
    "crates/engine/tree/",
    "crates/engine/util/",
    "crates/errors/",
    "crates/ethereum-forks/",
    "crates/ethereum-forks/",
    "crates/ethereum/cli/",
    "crates/ethereum/consensus/",
    "crates/ethereum/engine-primitives/",
    "crates/ethereum/evm",
    "crates/ethereum/node",
    "crates/ethereum/payload/",
    "crates/etl/",
    "crates/evm/",
    "crates/evm/execution-errors",
    "crates/evm/execution-types",
    "crates/exex/exex/",
    "crates/exex/test-utils/",
    "crates/exex/types/",
    "crates/metrics/",
    "crates/metrics/metrics-derive/",
    "crates/net/banlist/",
    "crates/net/discv4/",
    "crates/net/discv5/",
    "crates/net/dns/",
    "crates/net/downloaders/",
    "crates/net/ecies/",
    "crates/net/eth-wire-types",
    "crates/net/eth-wire/",
    "crates/net/nat/",
    "crates/net/network-api/",
    "crates/net/network-types/",
    "crates/net/network/",
    "crates/net/p2p/",
    "crates/net/peers/",
    "crates/node/api/",
    "crates/node/builder/",
    "crates/node/core/",
    "crates/node/events/",
    "crates/node/metrics",
    "crates/optimism/cli",
    "crates/optimism/consensus",
    "crates/optimism/evm/",
    "crates/optimism/node/",
    "crates/optimism/payload/",
    "crates/optimism/primitives/",
    "crates/optimism/rpc/",
    "crates/payload/basic/",
    "crates/payload/builder/",
    "crates/payload/primitives/",
    "crates/payload/validator/",
    "crates/primitives-traits/",
    "crates/primitives/",
    "crates/prune/prune",
    "crates/prune/types",
    "crates/revm/",
    "crates/rpc/ipc/",
    "crates/rpc/rpc-api/",
    "crates/rpc/rpc-builder/",
    "crates/rpc/rpc-engine-api/",
    "crates/rpc/rpc-eth-api/",
    "crates/rpc/rpc-eth-types/",
    "crates/rpc/rpc-layer",
    "crates/rpc/rpc-server-types/",
    "crates/rpc/rpc-testing-util/",
    "crates/rpc/rpc-types-compat/",
    "crates/rpc/rpc-types/",
    "crates/rpc/rpc/",
    "crates/stages/api/",
    "crates/stages/stages/",
    "crates/stages/types/",
    "crates/static-file/static-file",
    "crates/static-file/types/",
    "crates/storage/codecs/",
    "crates/storage/codecs/derive/",
    "crates/storage/db-api/",
    "crates/storage/db-common",
    "crates/storage/db/",
    "crates/storage/errors/",
    "crates/storage/libmdbx-rs/",
    "crates/storage/libmdbx-rs/mdbx-sys/",
    "crates/storage/nippy-jar/",
    "crates/storage/provider/",
    "crates/storage/storage-api/",
    "crates/tasks/",
    "crates/tokio-util/",
    "crates/tracing/",
    "crates/transaction-pool/",
    "crates/trie/common",
    "crates/trie/db",
    "crates/trie/parallel/",
    "crates/trie/trie",
    "examples/beacon-api-sidecar-fetcher/",
    "examples/beacon-api-sse/",
    "examples/bsc-p2p",
    "examples/custom-dev-node/",
    "examples/custom-engine-types/",
    "examples/custom-evm/",
    "examples/custom-inspector/",
    "examples/custom-node-components/",
    "examples/custom-payload-builder/",
    "examples/custom-rlpx-subprotocol",
    "examples/db-access",
    "examples/manual-p2p/",
    "examples/network-txpool/",
    "examples/network/",
    "examples/node-custom-rpc/",
    "examples/node-event-hooks/",
    "examples/polygon-p2p/",
    "examples/rpc-db/",
    "examples/stateful-precompile/",
    "examples/txpool-tracing/",
    "testing/ef-tests/",
    "testing/testing-utils",
]
default-members = ["bin/reth"]

# Explicitly set the resolver to version 2, which is the default for packages with edition >= 2021
# https://doc.rust-lang.org/edition-guide/rust-2021/default-cargo-resolver.html
resolver = "2"

[workspace.lints]
rust.missing_debug_implementations = "warn"
rust.missing_docs = "warn"
rust.rust_2018_idioms = { level = "deny", priority = -1 }
rust.unreachable_pub = "warn"
rust.unused_must_use = "deny"
rustdoc.all = "warn"
# rust.unnameable-types = "warn"

[workspace.lints.clippy]
# These are some of clippy's nursery (i.e., experimental) lints that we like.
# By default, nursery lints are allowed. Some of the lints below have made good
# suggestions which we fixed. The others didn't have any findings, so we can
# assume they don't have that many false positives. Let's enable them to
# prevent future problems.
branches_sharing_code = "warn"
clear_with_drain = "warn"
derive_partial_eq_without_eq = "warn"
doc_markdown = "warn"
empty_line_after_doc_comments = "warn"
empty_line_after_outer_attr = "warn"
enum_glob_use = "warn"
equatable_if_let = "warn"
explicit_into_iter_loop = "warn"
explicit_iter_loop = "warn"
flat_map_option = "warn"
imprecise_flops = "warn"
iter_on_empty_collections = "warn"
iter_on_single_items = "warn"
iter_with_drain = "warn"
iter_without_into_iter = "warn"
large_stack_frames = "warn"
manual_assert = "warn"
manual_clamp = "warn"
manual_string_new = "warn"
match_same_arms = "warn"
missing_const_for_fn = "warn"
mutex_integer = "warn"
naive_bytecount = "warn"
needless_bitwise_bool = "warn"
needless_continue = "warn"
needless_pass_by_ref_mut = "warn"
nonstandard_macro_braces = "warn"
or_fun_call = "warn"
path_buf_push_overwrite = "warn"
read_zero_byte_vec = "warn"
redundant_clone = "warn"
single_char_pattern = "warn"
string_lit_as_bytes = "warn"
suboptimal_flops = "warn"
suspicious_operation_groupings = "warn"
trailing_empty_array = "warn"
trait_duplication_in_bounds = "warn"
transmute_undefined_repr = "warn"
trivial_regex = "warn"
tuple_array_conversions = "warn"
type_repetition_in_bounds = "warn"
uninhabited_references = "warn"
unnecessary_struct_initialization = "warn"
unused_peekable = "warn"
unused_rounding = "warn"
use_self = "warn"
useless_let_if_seq = "warn"
zero_sized_map_values = "warn"

# These are nursery lints which have findings. Allow them for now. Some are not
# quite mature enough for use in our codebase and some we don't really want.
# Explicitly listing should make it easier to fix in the future.
as_ptr_cast_mut = "allow"
cognitive_complexity = "allow"
collection_is_never_read = "allow"
debug_assert_with_mut_call = "allow"
fallible_impl_from = "allow"
future_not_send = "allow"
needless_collect = "allow"
non_send_fields_in_send_ty = "allow"
redundant_pub_crate = "allow"
significant_drop_in_scrutinee = "allow"
significant_drop_tightening = "allow"

# Speed up tests.
[profile.dev.package]
proptest.opt-level = 3
rand_chacha.opt-level = 3
rand_xorshift.opt-level = 3
unarray.opt-level = 3

# Meant for testing - all optimizations, but with debug assertions and overflow checks.
[profile.hivetests]
inherits = "test"
opt-level = 3
lto = "thin"

[profile.release]
opt-level = 3
lto = "thin"
debug = "line-tables-only"
strip = true
panic = "unwind"
codegen-units = 16

# Use the `--profile profiling` flag to show symbols in release mode.
# e.g. `cargo build --profile profiling`
[profile.profiling]
inherits = "release"
debug = 2
strip = false

# Make sure debug symbols are in the bench profile
[profile.bench]
inherits = "profiling"

[profile.maxperf]
inherits = "release"
lto = "fat"
codegen-units = 1

[workspace.dependencies]
# reth
reth = { path = "bin/reth" }
reth-auto-seal-consensus = { path = "crates/consensus/auto-seal" }
reth-basic-payload-builder = { path = "crates/payload/basic" }
reth-beacon-consensus = { path = "crates/consensus/beacon" }
reth-bench = { path = "bin/reth-bench" }
reth-blockchain-tree = { path = "crates/blockchain-tree" }
reth-blockchain-tree-api = { path = "crates/blockchain-tree-api" }
reth-chain-state = { path = "crates/chain-state" }
reth-chainspec = { path = "crates/chainspec" }
reth-cli = { path = "crates/cli/cli" }
reth-cli-commands = { path = "crates/cli/commands" }
reth-cli-runner = { path = "crates/cli/runner" }
reth-cli-util = { path = "crates/cli/util" }
reth-codecs = { path = "crates/storage/codecs" }
reth-codecs-derive = { path = "crates/storage/codecs/derive" }
reth-config = { path = "crates/config" }
reth-consensus = { path = "crates/consensus/consensus" }
reth-consensus-common = { path = "crates/consensus/common" }
reth-consensus-debug-client = { path = "crates/consensus/debug-client" }
reth-db = { path = "crates/storage/db", default-features = false }
reth-db-api = { path = "crates/storage/db-api" }
reth-db-common = { path = "crates/storage/db-common" }
reth-discv4 = { path = "crates/net/discv4" }
reth-discv5 = { path = "crates/net/discv5" }
reth-dns-discovery = { path = "crates/net/dns" }
reth-downloaders = { path = "crates/net/downloaders" }
reth-e2e-test-utils = { path = "crates/e2e-test-utils" }
reth-ecies = { path = "crates/net/ecies" }
reth-engine-primitives = { path = "crates/engine/primitives" }
reth-engine-tree = { path = "crates/engine/tree" }
reth-engine-service = { path = "crates/engine/service" }
reth-engine-util = { path = "crates/engine/util" }
reth-errors = { path = "crates/errors" }
reth-eth-wire = { path = "crates/net/eth-wire" }
reth-eth-wire-types = { path = "crates/net/eth-wire-types" }
reth-ethereum-cli = { path = "crates/ethereum/cli" }
reth-ethereum-consensus = { path = "crates/ethereum/consensus" }
reth-ethereum-engine-primitives = { path = "crates/ethereum/engine-primitives" }
reth-ethereum-forks = { path = "crates/ethereum-forks" }
reth-ethereum-payload-builder = { path = "crates/ethereum/payload" }
reth-etl = { path = "crates/etl" }
reth-evm = { path = "crates/evm" }
reth-evm-ethereum = { path = "crates/ethereum/evm" }
reth-evm-optimism = { path = "crates/optimism/evm" }
reth-execution-errors = { path = "crates/evm/execution-errors" }
reth-execution-types = { path = "crates/evm/execution-types" }
reth-exex = { path = "crates/exex/exex" }
reth-exex-test-utils = { path = "crates/exex/test-utils" }
reth-exex-types = { path = "crates/exex/types" }
reth-fs-util = { path = "crates/fs-util" }
reth-ipc = { path = "crates/rpc/ipc" }
reth-libmdbx = { path = "crates/storage/libmdbx-rs" }
reth-mdbx-sys = { path = "crates/storage/libmdbx-rs/mdbx-sys" }
reth-metrics = { path = "crates/metrics" }
reth-metrics-derive = { path = "crates/metrics/metrics-derive" }
reth-net-banlist = { path = "crates/net/banlist" }
reth-net-nat = { path = "crates/net/nat" }
reth-network = { path = "crates/net/network" }
reth-network-api = { path = "crates/net/network-api" }
reth-network-p2p = { path = "crates/net/p2p" }
reth-network-peers = { path = "crates/net/peers", default-features = false }
reth-network-types = { path = "crates/net/network-types" }
reth-nippy-jar = { path = "crates/storage/nippy-jar" }
reth-node-api = { path = "crates/node/api" }
reth-node-builder = { path = "crates/node/builder" }
reth-node-core = { path = "crates/node/core" }
reth-node-ethereum = { path = "crates/ethereum/node" }
reth-node-events = { path = "crates/node/events" }
reth-node-metrics = { path = "crates/node/metrics" }
reth-node-optimism = { path = "crates/optimism/node" }
reth-optimism-cli = { path = "crates/optimism/cli" }
reth-optimism-consensus = { path = "crates/optimism/consensus" }
reth-optimism-payload-builder = { path = "crates/optimism/payload" }
reth-optimism-primitives = { path = "crates/optimism/primitives" }
reth-optimism-rpc = { path = "crates/optimism/rpc" }
reth-payload-builder = { path = "crates/payload/builder" }
reth-payload-primitives = { path = "crates/payload/primitives" }
reth-payload-validator = { path = "crates/payload/validator" }
reth-primitives = { path = "crates/primitives", default-features = false, features = ["std"] }
reth-primitives-traits = { path = "crates/primitives-traits", default-features = false }
reth-provider = { path = "crates/storage/provider" }
reth-prune = { path = "crates/prune/prune" }
reth-prune-types = { path = "crates/prune/types" }
reth-revm = { path = "crates/revm" }
reth-rpc = { path = "crates/rpc/rpc" }
reth-rpc-api = { path = "crates/rpc/rpc-api" }
reth-rpc-api-testing-util = { path = "crates/rpc/rpc-testing-util" }
reth-rpc-builder = { path = "crates/rpc/rpc-builder" }
reth-rpc-engine-api = { path = "crates/rpc/rpc-engine-api" }
reth-rpc-eth-api = { path = "crates/rpc/rpc-eth-api" }
reth-rpc-eth-types = { path = "crates/rpc/rpc-eth-types", default-features = false }
reth-rpc-layer = { path = "crates/rpc/rpc-layer" }
reth-rpc-server-types = { path = "crates/rpc/rpc-server-types" }
reth-rpc-types = { path = "crates/rpc/rpc-types" }
reth-rpc-types-compat = { path = "crates/rpc/rpc-types-compat" }
reth-stages = { path = "crates/stages/stages" }
reth-stages-api = { path = "crates/stages/api" }
reth-stages-types = { path = "crates/stages/types" }
reth-static-file = { path = "crates/static-file/static-file" }
reth-static-file-types = { path = "crates/static-file/types" }
reth-storage-api = { path = "crates/storage/storage-api" }
reth-storage-errors = { path = "crates/storage/errors" }
reth-tasks = { path = "crates/tasks" }
reth-testing-utils = { path = "testing/testing-utils" }
reth-tokio-util = { path = "crates/tokio-util" }
reth-tracing = { path = "crates/tracing" }
reth-transaction-pool = { path = "crates/transaction-pool" }
reth-trie = { path = "crates/trie/trie" }
reth-trie-common = { path = "crates/trie/common" }
reth-trie-db = { path = "crates/trie/db" }
reth-trie-parallel = { path = "crates/trie/parallel" }

# revm
revm = { version = "13.0.0", features = [
    "std",
    "secp256k1",
    "blst",
], default-features = false }
revm-inspectors = "0.5"
revm-primitives = { version = "8.0.0", features = [
    "std",
], default-features = false }

# eth
alloy-chains = "0.1.18"
alloy-dyn-abi = "0.7.2"
alloy-primitives = { version = "0.7.2", default-features = false }
alloy-rlp = "0.3.4"
alloy-sol-types = "0.7.2"
alloy-trie = { version = "0.4", default-features = false }

alloy-consensus = { version = "0.2.1", default-features = false }
alloy-eips = { version = "0.2.1", default-features = false }
alloy-genesis = { version = "0.2.1", default-features = false }
alloy-json-rpc = { version = "0.2.1", default-features = false }
alloy-network = { version = "0.2.1", default-features = false }
alloy-node-bindings = { version = "0.2.1", default-features = false }
alloy-provider = { version = "0.2.1", features = ["reqwest"], default-features = false }
alloy-pubsub = { version = "0.2.1", default-features = false }
alloy-rpc-client = { version = "0.2.1", default-features = false }
alloy-rpc-types = { version = "0.2.1", features = ["eth"], default-features = false }
alloy-rpc-types-admin = { version = "0.2.1", default-features = false }
alloy-rpc-types-anvil = { version = "0.2.1", default-features = false }
alloy-rpc-types-beacon = { version = "0.2.1", default-features = false }
alloy-rpc-types-engine = { version = "0.2.1", default-features = false }
alloy-rpc-types-eth = { version = "0.2.1", default-features = false }
alloy-rpc-types-mev = { version = "0.2.1", default-features = false }
alloy-rpc-types-trace = { version = "0.2.1", default-features = false }
alloy-rpc-types-txpool = { version = "0.2.1", default-features = false }
alloy-serde = { version = "0.2.1", default-features = false }
alloy-signer = { version = "0.2.1", default-features = false }
alloy-signer-local = { version = "0.2.1", default-features = false }
alloy-transport = { version = "0.2.1" }
alloy-transport-http = { version = "0.2.1", features = ["reqwest-rustls-tls"], default-features = false }
alloy-transport-ipc = { version = "0.2.1", default-features = false }
alloy-transport-ws = { version = "0.2.1", default-features = false }

# op
op-alloy-rpc-types = "0.1"

# misc
aquamarine = "0.5"
auto_impl = "1"
backon = "0.4"
bitflags = "2.4"
boyer-moore-magiclen = "0.2.16"
bytes = "1.5"
clap = "4"
const_format = { version = "0.2.32", features = ["rust_1_64"] }
dashmap = "6.0"
derive_more = "0.99.17"
dyn-clone = "1.0.17"
eyre = "0.6"
fdlimit = "0.3.0"
generic-array = "0.14"
humantime = "2.1"
humantime-serde = "1.1"
itertools = "0.13"
linked_hash_set = "0.1"
modular-bitfield = "0.11.2"
nybbles = "0.2.1"
once_cell = "1.19"
parking_lot = "0.12"
paste = "1.0"
rand = "0.8.5"
rayon = "1.7"
rustc-hash = { version = "2.0", default-features = false }
schnellru = "0.2"
serde = { version = "1.0", default-features = false }
serde_json = "1.0.94"
serde_with = "3.3.0"
sha2 = { version = "0.10", default-features = false }
shellexpand = "3.0.0"
smallvec = "1"
strum = { version = "0.26", default-features = false }
syn = "2.0"
thiserror = "1.0"
thiserror-no-std = { version = "2.0.2", default-features = false }
tracing = "0.1.0"
tracing-appender = "0.2"
url = "2.3"
zstd = "0.13"

# metrics
metrics = "0.23.0"
metrics-exporter-prometheus = { version = "0.15.0", default-features = false }
metrics-process = "2.1.0"
metrics-util = "0.17.0"

# proc-macros
proc-macro2 = "1.0"
quote = "1.0"

# tokio
tokio = { version = "1.39", default-features = false }
tokio-stream = "0.1.11"
tokio-util = { version = "0.7.4", features = ["codec"] }

# async
async-stream = "0.3"
async-trait = "0.1.68"
futures = "0.3"
futures-core = "0.3"
futures-util = "0.3"
hyper = "1.3"
hyper-util = "0.1.5"
pin-project = "1.0.12"
reqwest = { version = "0.12", default-features = false }
tower = "0.4"
tower-http = "0.5"

# p2p
discv5 = "0.6.0"

# rpc
jsonrpsee = "0.24"
jsonrpsee-core = "0.24"
jsonrpsee-http-client = "0.24"
jsonrpsee-types = "0.24"

# http
http = "1.0"
http-body = "1.0"
jsonwebtoken = "9"
proptest-arbitrary-interop = "0.1.0"

# crypto
enr = { version = "0.12.1", default-features = false }
k256 = { version = "0.13", default-features = false, features = ["ecdsa"] }
secp256k1 = { version = "0.29", default-features = false, features = [
    "global-context",
    "recovery",
] }

# for eip-4844
c-kzg = "1.0.0"

# config
confy = "0.6"
toml = "0.8"

# misc-testing
arbitrary = "1.3"
assert_matches = "1.5.0"
criterion = "0.5"
iai-callgrind = "0.11"
pprof = "0.13"
proptest = "1.4"
proptest-derive = "0.5"
serial_test = "3"
similar-asserts = "1.5.0"
<<<<<<< HEAD
test-fuzz = "5"
iai-callgrind = "0.11"

[patch.crates-io]
revm = { git = "https://github.com/fractal-zkp/revm.git", branch = "zeth" }
revm-primitives = { git = "https://github.com/fractal-zkp/revm.git", branch = "zeth" }
revm-inspectors = { git = "https://github.com/fractal-zkp/revm-inspectors.git", branch = "zeth" }
=======
tempfile = "3.8"
test-fuzz = "5"
>>>>>>> 2840a957
<|MERGE_RESOLUTION|>--- conflicted
+++ resolved
@@ -380,13 +380,13 @@
 reth-trie-parallel = { path = "crates/trie/parallel" }
 
 # revm
-revm = { version = "13.0.0", features = [
+revm = { git = "https://github.com/fractal-zkp/revm.git", branch = "zeth", features = [
     "std",
     "secp256k1",
     "blst",
 ], default-features = false }
-revm-inspectors = "0.5"
-revm-primitives = { version = "8.0.0", features = [
+revm-inspectors = { git = "https://github.com/fractal-zkp/revm-inspectors.git", branch = "zeth" }
+revm-primitives = { git = "https://github.com/fractal-zkp/revm.git", branch = "zeth", features = [
     "std",
 ], default-features = false }
 
@@ -538,15 +538,5 @@
 proptest-derive = "0.5"
 serial_test = "3"
 similar-asserts = "1.5.0"
-<<<<<<< HEAD
-test-fuzz = "5"
-iai-callgrind = "0.11"
-
-[patch.crates-io]
-revm = { git = "https://github.com/fractal-zkp/revm.git", branch = "zeth" }
-revm-primitives = { git = "https://github.com/fractal-zkp/revm.git", branch = "zeth" }
-revm-inspectors = { git = "https://github.com/fractal-zkp/revm-inspectors.git", branch = "zeth" }
-=======
 tempfile = "3.8"
-test-fuzz = "5"
->>>>>>> 2840a957
+test-fuzz = "5"